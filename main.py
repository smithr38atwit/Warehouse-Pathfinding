--- conflicted
+++ resolved
@@ -9,13 +9,8 @@
 
 
 class State(BaseModel):
-<<<<<<< HEAD
-    robot_loc: tuple[int, int]
-    holding_box: bool
-=======
     robot_locs: list[tuple[int, int]]
     holding_boxes: list[bool]
->>>>>>> 71c0ea9d
     box_locs: set[tuple[int, int]]
     blocked_locs: set[tuple[int, int]]
     shelf_locs: set[tuple[int, int]]
@@ -24,13 +19,8 @@
     def __hash__(self):
         return hash(
             (
-<<<<<<< HEAD
-                self.robot_loc,
-                self.holding_box,
-=======
                 tuple(self.robot_locs),
                 tuple(self.holding_boxes),
->>>>>>> 71c0ea9d
                 frozenset(self.box_locs),
                 frozenset(self.blocked_locs),
                 frozenset(self.shelf_locs),
@@ -66,13 +56,8 @@
         COLS = int(file.readline().strip())
         ROWS = int(file.readline().strip())
 
-<<<<<<< HEAD
-        robot = tuple()
-        n = 0
-=======
         robots = []
         holding = []
->>>>>>> 71c0ea9d
         boxes = set()
         shelves = set()
         blocked = set()
@@ -81,13 +66,8 @@
             x = 0
             for char in line:
                 if char == "@":  # robot
-<<<<<<< HEAD
-                    robot = (x, y)
-                    n += 1
-=======
                     robots.append((x, y))
                     holding.append(False)
->>>>>>> 71c0ea9d
                 elif char == "#":  # blocked cell (e.g. filled shelf)
                     blocked.add((x, y))
                 elif char == "|":  # empty shelf
@@ -98,13 +78,8 @@
             y += 1
 
     init_state = State(
-<<<<<<< HEAD
-        robot_loc=robot,
-        holding_box=False,
-=======
         robot_locs=robots,
         holding_boxes=holding,
->>>>>>> 71c0ea9d
         box_locs=boxes,
         blocked_locs=blocked,
         shelf_locs=shelves,
@@ -161,46 +136,6 @@
 def expand(node: Node, closed: set) -> list[Node]:
     state = copy.deepcopy(node.state)
     children = []
-<<<<<<< HEAD
-    x, y = state.robot_loc
-
-    # Expand order: pickup, place, up, right, down, left
-    directions = [(x, y - 1, "U"), (x + 1, y, "R"), (x, y + 1, "D"), (x - 1, y, "L")]
-
-    # If box can be picked up, generate state with pickup action and skip movement actions
-    if state.robot_loc in state.box_locs and not state.holding_box:
-        state.box_locs.remove(state.robot_loc)
-        state.holding_box = True
-        child = Node(state=copy.deepcopy(state), depth=node.depth + 1, action="PU", parent=node)
-        children.append(child)
-        return children
-    # If box can be placed, generate state with place action and skip movement actions
-    elif state.robot_loc in state.shelf_locs and state.holding_box:
-        state.shelf_locs.remove(state.robot_loc)
-        state.blocked_locs.add(state.robot_loc)
-        state.holding_box = False
-        child = Node(state=copy.deepcopy(state), depth=node.depth + 1, action="PL", parent=node)
-        children.append(child)
-        return children
-
-    # Expand directions
-    for loc in directions:
-        # Skip state if location is out of bounds or blocked
-        if (
-            (loc[0] < 0 or loc[0] > COLS - 1)
-            or (loc[1] < 0 or loc[1] > ROWS - 1)
-            or ((loc[0], loc[1]) in state.blocked_locs)
-        ):
-            continue
-        new_state = State(
-            robot_loc=(loc[0], loc[1]),
-            holding_box=state.holding_box,
-            box_locs=state.box_locs,
-            blocked_locs=state.blocked_locs,
-            shelf_locs=state.shelf_locs,
-        )
-=======
->>>>>>> 71c0ea9d
 
     for i, (x, y) in enumerate(state.robot_locs):
         # Expand order: pickup, place, up, right, down, left
@@ -252,37 +187,6 @@
 
 def heuristics(state: State) -> float:
     # Manhattan distance
-<<<<<<< HEAD
-    dsts = []
-    rbt = state.robot_loc
-    # When not holding box
-    if not state.holding_box:
-        for box in state.box_locs:
-            dst = abs(rbt[0] - box[0]) + abs(rbt[1] - box[1])
-            dsts.append(dst)
-        return min(dsts) if len(dsts) != 0 else 0
-    # When holding box
-    else:
-        for shelf in state.shelf_locs:
-            dst = abs(rbt[0] - shelf[0]) + abs(rbt[1] - shelf[1])
-            dsts.append(dst)
-        return min(dsts) if len(dsts) != 0 else 0
-
-
-def print_path(node: Node):
-    actions = []
-    while True:
-        if node.action == None:
-            break
-        actions.append(node.action)
-        node = node.parent
-
-    if INLINE:
-        print(*actions[::-1])
-    else:
-        for action in actions[::-1]:
-            print(action)
-=======
     dsts = 0
     for i, (x, y) in enumerate(state.robot_locs):
         sub_dsts = []
@@ -320,7 +224,6 @@
             for action in actions[::-1]:
                 print(action)
         print()
->>>>>>> 71c0ea9d
 
 
 if __name__ == "__main__":
